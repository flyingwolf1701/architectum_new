"""
Tests for the file-based blueprint class.
"""

import pytest
import os
import tempfile

from arch_blueprint_generator.models.relationship_map import RelationshipMap
from arch_blueprint_generator.models.json_mirrors import JSONMirrors, FileContent, CodeElement
from arch_blueprint_generator.models.nodes import FileNode, FunctionNode, ContainsRelationship
from arch_blueprint_generator.models.detail_level import DetailLevel
from arch_blueprint_generator.blueprints.file_based import FileBasedBlueprint
from arch_blueprint_generator.errors.exceptions import BlueprintError


class TestFileBasedBlueprint:
    """Tests for the FileBasedBlueprint class."""
    
    @pytest.fixture
    def temp_dir(self):
        """Create a temporary directory for testing."""
        with tempfile.TemporaryDirectory() as tmp_dir:
            yield tmp_dir
    
    @pytest.fixture
    def test_file_paths(self, temp_dir):
        """Create test files for testing."""
        file1_path = os.path.join(temp_dir, "file1.py")
        file2_path = os.path.join(temp_dir, "file2.py")
        
        with open(file1_path, 'w', encoding='utf-8') as f:
            f.write("def test_function():\n    return 'test'")
        
        with open(file2_path, 'w', encoding='utf-8') as f:
            f.write("class TestClass:\n    def test_method(self):\n        return 'test'")
        
        return [file1_path, file2_path]
    
    @pytest.fixture
    def relationship_map(self, test_file_paths):
        """Create a relationship map with test files."""
        relationship_map = RelationshipMap()
        
        # Add file nodes
        for file_path in test_file_paths:
            file_node_id = f"file:{file_path}"
            file_ext = os.path.splitext(file_path)[1]
            file_node = FileNode(file_node_id, file_path, file_ext)
            relationship_map.add_node(file_node)
            
            # Add function node for first file
            if file_path == test_file_paths[0]:
                func_node_id = f"func:{file_path}:test_function"
                func_node = FunctionNode(
                    func_node_id,
                    "test_function",
                    parameters=[],
                    return_type={"name": "str"},
                    line_start=1,
                    line_end=2
                )
                relationship_map.add_node(func_node)
                
                # Add contains relationship
                contains_rel = ContainsRelationship(file_node_id, func_node_id)
                relationship_map.add_relationship(contains_rel)
        
        return relationship_map
    
    @pytest.fixture
    def json_mirrors(self, test_file_paths):
        """Create JSON mirrors with test files."""
        json_mirrors = JSONMirrors(os.path.dirname(test_file_paths[0]))
        
        # Add file content for first file
        file1_path = test_file_paths[0]
        elements1 = {
            "test_function": CodeElement(
                "test_function",
                "function",
                1, 2,
                {
                    "doc": "Test function",
                    "parameters": [],
                    "return_type": "str"
                }
            )
        }
        json_mirrors.create_file_mirror(file1_path, elements1, [])
        
        # Add file content for second file
        file2_path = test_file_paths[1]
        elements2 = {
            "TestClass": CodeElement(
                "TestClass",
                "class",
                1, 3,
                {
                    "doc": "Test class",
                    "methods": ["test_method"]
                }
            ),
            "test_method": CodeElement(
                "test_method",
                "method",
                2, 3,
                {
                    "doc": "Test method",
                    "parameters": ["self"],
                    "parent_class": "TestClass",
                    "return_type": "str"
                }
            )
        }
        json_mirrors.create_file_mirror(file2_path, elements2, [])
        
        return json_mirrors
    
    @pytest.fixture
    def blueprint(self, relationship_map, json_mirrors, test_file_paths):
        """Create a file-based blueprint."""
        return FileBasedBlueprint(relationship_map, json_mirrors, test_file_paths)
    
    def test_init(self, relationship_map, json_mirrors, test_file_paths):
        """Test initialization of a file-based blueprint."""
        # Test with all parameters
        blueprint = FileBasedBlueprint(
            relationship_map,
            json_mirrors,
            test_file_paths,
            "Test Blueprint",
            DetailLevel.DETAILED
        )
        
        assert blueprint.relationship_map is relationship_map
        assert blueprint.json_mirrors is json_mirrors
        assert blueprint.file_paths == [os.path.abspath(p) for p in test_file_paths]
        assert blueprint.name == "Test Blueprint"
        assert blueprint.detail_level == DetailLevel.DETAILED
        
        # Test with default parameters
        blueprint = FileBasedBlueprint(relationship_map, json_mirrors, test_file_paths)
        
        assert blueprint.name == "FileBasedBlueprint"
        assert blueprint.detail_level == DetailLevel.STANDARD
    
    def test_init_no_file_paths(self, relationship_map, json_mirrors):
        """Test initialization with no file paths."""
        with pytest.raises(BlueprintError):
            FileBasedBlueprint(relationship_map, json_mirrors, [])
    
    def test_init_file_not_found(self, relationship_map, json_mirrors):
        """Test initialization with a file that doesn't exist in either representation."""
        with pytest.raises(BlueprintError):
            FileBasedBlueprint(
                relationship_map,
                json_mirrors,
                ["non_existent_file.py"]
            )

    def test_init_all_invalid_paths(self, relationship_map, json_mirrors):
        """All invalid paths should raise an error."""
        with pytest.raises(BlueprintError):
            FileBasedBlueprint(
                relationship_map,
                json_mirrors,
                ["bad1.py", "bad2.py"]
            )

    def test_init_some_invalid_paths(self, relationship_map, json_mirrors, test_file_paths):
        """Invalid paths are removed when at least one valid path exists."""
        valid_path = test_file_paths[0]
        invalid_path = "does_not_exist.py"

        blueprint = FileBasedBlueprint(
            relationship_map,
            json_mirrors,
            [valid_path, invalid_path]
        )

<<<<<<< HEAD
        assert blueprint.file_paths == [os.path.abspath("non_existent_file.py")]

    def test_init_all_invalid_paths(self, relationship_map, json_mirrors):
        """All invalid paths should raise an error."""
        with pytest.raises(BlueprintError):
            FileBasedBlueprint(
                relationship_map,
                json_mirrors,
                ["bad1.py", "bad2.py"]
            )

    def test_init_some_invalid_paths(self, relationship_map, json_mirrors, test_file_paths):
        """Invalid paths are removed when at least one valid path exists."""
        valid_path = test_file_paths[0]
        invalid_path = "does_not_exist.py"

        blueprint = FileBasedBlueprint(
            relationship_map,
            json_mirrors,
            [valid_path, invalid_path]
        )

=======
>>>>>>> f77ad5c3
        assert blueprint.file_paths == [os.path.abspath(valid_path)]
    
    def test_generate(self, blueprint):
        """Test generating a file-based blueprint."""
        assert blueprint.content == {}
        
        blueprint.generate()
        
        assert "files" in blueprint.content
        assert "relationships" in blueprint.content
        assert len(blueprint.content["files"]) == 2
        
        # Check first file
        file1 = blueprint.content["files"][0]
        assert file1["path"] == blueprint.file_paths[0]
        assert file1["extension"] == ".py"
        assert "elements" in file1
        
        # Check file elements
        assert any(e["name"] == "test_function" for e in file1["elements"])
    
    def test_generate_with_minimal_detail(self, relationship_map, json_mirrors, test_file_paths):
        """Test generating a file-based blueprint with minimal detail level."""
        blueprint = FileBasedBlueprint(
            relationship_map,
            json_mirrors,
            test_file_paths,
            detail_level=DetailLevel.MINIMAL
        )
        
        blueprint.generate()
        
        assert "files" in blueprint.content
        assert "relationships" in blueprint.content
        
        # Check that metadata is stripped in minimal detail level
        file1 = blueprint.content["files"][0]
        assert "metadata" not in file1
        
        # Check that elements are still included but with minimal detail
        assert "elements" in file1
        for element in file1["elements"]:
            assert "metadata" not in element
    
    def test_generate_with_detailed_detail(self, relationship_map, json_mirrors, test_file_paths):
        """Test generating a file-based blueprint with detailed detail level."""
        # Create a function node with metadata for testing
        func_node_id = f"func:{test_file_paths[0]}:test_function"
        func_node = relationship_map.get_node(func_node_id)
        if func_node:
            # Add some metadata to the function node
            func_node.metadata = {"doc": "Test function with detailed metadata"}
            
        blueprint = FileBasedBlueprint(
            relationship_map,
            json_mirrors,
            test_file_paths,
            detail_level=DetailLevel.DETAILED
        )
        
        blueprint.generate()
        
        assert "files" in blueprint.content
        assert "relationships" in blueprint.content
        
        # Find file1 entry
        file_entries = blueprint.content["files"]
        file1 = None
        for file_entry in file_entries:
            if file_entry["path"] == test_file_paths[0]:
                file1 = file_entry
                break
        
        assert file1 is not None, "First file entry not found in blueprint content"
                
        # Get the elements from JSON mirrors if relationship map doesn't have metadata
        file_content = json_mirrors.get_mirrored_content(test_file_paths[0])
        if file_content and file_content.elements:
            test_function = file_content.elements.get("test_function")
            if test_function and test_function.metadata:
                # Skip this assertion if there's no metadata to test with
                for element in file1["elements"]:
                    if element["name"] == "test_function":
                        if "metadata" in element:
                            assert element["metadata"] is not None
            else:
                # If no metadata exists, just check that the basic element info is there
                assert any(e["name"] == "test_function" for e in file1["elements"])
    
    def test_process_file(self, blueprint):
        """Test processing a file to extract its information."""
        file_path = blueprint.file_paths[0]
        file_info = blueprint._process_file(file_path)
        
        assert file_info["path"] == file_path
        assert file_info["extension"] == ".py"
        assert "elements" in file_info
        
        # Check file elements
        assert any(e["name"] == "test_function" for e in file_info["elements"])
    
    def test_process_file_not_found(self, blueprint):
        """Test processing a file that doesn't exist."""
        file_info = blueprint._process_file("non_existent_file.py")
        
        assert file_info is None
    
    def test_add_file_elements(self, blueprint):
        """Test adding file elements from the relationship map."""
        file_path = blueprint.file_paths[0]
        file_node_id = f"file:{file_path}"
        file_info = {"path": file_path, "elements": []}
        
        blueprint._add_file_elements(file_node_id, file_info)
        
        assert len(file_info["elements"]) == 1
        assert file_info["elements"][0]["name"] == "test_function"
    
    def test_add_relationships(self, blueprint):
        """Test adding relationships between files."""
        # Add a test relationship
        source_id = f"file:{blueprint.file_paths[0]}"
        target_id = f"file:{blueprint.file_paths[1]}"
        # We need to inject a test relationship here
        from arch_blueprint_generator.models.nodes import ImportsRelationship
        relationship = ImportsRelationship(source_id, target_id)
        blueprint.relationship_map.add_relationship(relationship)
        
        # Generate and check relationships
        blueprint.generate()
        
        assert len(blueprint.content["relationships"]) == 1
        assert blueprint.content["relationships"][0]["type"] == "imports"
        assert blueprint.content["relationships"][0]["source_id"] == source_id
        assert blueprint.content["relationships"][0]["target_id"] == target_id<|MERGE_RESOLUTION|>--- conflicted
+++ resolved
@@ -179,16 +179,6 @@
             [valid_path, invalid_path]
         )
 
-<<<<<<< HEAD
-        assert blueprint.file_paths == [os.path.abspath("non_existent_file.py")]
-
-    def test_init_all_invalid_paths(self, relationship_map, json_mirrors):
-        """All invalid paths should raise an error."""
-        with pytest.raises(BlueprintError):
-            FileBasedBlueprint(
-                relationship_map,
-                json_mirrors,
-                ["bad1.py", "bad2.py"]
             )
 
     def test_init_some_invalid_paths(self, relationship_map, json_mirrors, test_file_paths):
@@ -202,8 +192,6 @@
             [valid_path, invalid_path]
         )
 
-=======
->>>>>>> f77ad5c3
         assert blueprint.file_paths == [os.path.abspath(valid_path)]
     
     def test_generate(self, blueprint):
