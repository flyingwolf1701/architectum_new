--- conflicted
+++ resolved
@@ -58,11 +58,7 @@
 
         # Validate file paths and remove or raise errors for invalid ones
         self._validate_file_paths()
-<<<<<<< HEAD
-    
-=======
-
->>>>>>> f77ad5c3
+        
     def generate(self) -> None:
         """
         Generate a file-based blueprint.
